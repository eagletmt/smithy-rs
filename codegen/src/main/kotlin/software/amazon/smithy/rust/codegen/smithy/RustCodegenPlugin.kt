--- conflicted
+++ resolved
@@ -8,9 +8,9 @@
 import software.amazon.smithy.build.PluginContext
 import software.amazon.smithy.build.SmithyBuildPlugin
 import software.amazon.smithy.model.Model
+import software.amazon.smithy.rust.codegen.smithy.symbol.BaseSymbolMetadataProvider
 import software.amazon.smithy.rust.codegen.smithy.symbol.DefaultConfig
 import software.amazon.smithy.rust.codegen.smithy.symbol.IdempotencyTokenSymbolProvider
-import software.amazon.smithy.rust.codegen.smithy.symbol.SymbolMetadataProvider
 import software.amazon.smithy.rust.codegen.smithy.symbol.SymbolVisitor
 import software.amazon.smithy.rust.codegen.smithy.symbol.SymbolVisitorConfig
 
@@ -23,14 +23,10 @@
 
     companion object {
         fun BaseSymbolProvider(model: Model, symbolVisitorConfig: SymbolVisitorConfig = DefaultConfig) =
-<<<<<<< HEAD
             SymbolVisitor(model, config = symbolVisitorConfig).let {
-                SymbolMetadataProvider(it)
+                BaseSymbolMetadataProvider(it)
             }.let {
-                IdempotencyTokenSymbolProvider(it, symbolVisitorConfig.runtimeConfig)
+                IdempotencyTokenSymbolProvider(it)
             }
-=======
-            SymbolVisitor(model, config = symbolVisitorConfig).let { BaseSymbolMetadataProvider(it) }
->>>>>>> e1714596
     }
 }