/*
 * Copyright Amazon.com, Inc. or its affiliates. All Rights Reserved.
 * SPDX-License-Identifier: Apache-2.0.
 */

package software.amazon.smithy.rust.codegen.rustlang

import software.amazon.smithy.codegen.core.SymbolDependency
import software.amazon.smithy.codegen.core.SymbolDependencyContainer
import software.amazon.smithy.rust.codegen.smithy.RuntimeConfig
import software.amazon.smithy.rust.codegen.util.dq

sealed class DependencyScope
object Dev : DependencyScope()
object Compile : DependencyScope()

sealed class DependencyLocation
data class CratesIo(val version: String) : DependencyLocation()
data class Local(val basePath: String) : DependencyLocation()

sealed class RustDependency(open val name: String) : SymbolDependencyContainer {
    abstract fun version(): String
    open fun dependencies(): List<RustDependency> = listOf()
    override fun getDependencies(): List<SymbolDependency> {
        return listOf(
            SymbolDependency
                .builder()
                .packageName(name).version(version())
                // We rely on retrieving the structured dependency from the symbol later
                .putProperty(PropertyKey, this).build()
        ) + dependencies().flatMap { it.dependencies }
    }

    companion object {
        private const val PropertyKey = "rustdep"
        fun fromSymbolDependency(symbolDependency: SymbolDependency) =
            symbolDependency.getProperty(PropertyKey, RustDependency::class.java).get()
    }
}

/**
 * A dependency on a snippet of code
 *
 * InlineDependency should not be instantiated directly, rather, it should be constructed with
 * [software.amazon.smithy.rust.codegen.smithy.RuntimeType.forInlineFun]
 *
 * InlineDependencies are created as private modules within the main crate. This is useful for any code that
 * doesn't need to exist in a shared crate, but must still be generated exactly once during codegen.
 *
 * CodegenVisitor deduplicates inline dependencies by (module, name) during code generation.
 */
class InlineDependency(
    name: String,
    val module: String,
    val extraDependencies: List<RustDependency> = listOf(),
    val renderer: (RustWriter) -> Unit
) : RustDependency(name) {
    override fun version(): String {
        return renderer(RustWriter.forModule("_")).hashCode().toString()
    }

    override fun dependencies(): List<RustDependency> {
        return extraDependencies
    }

    fun key() = "$module::$name"

    companion object {
        fun forRustFile(
            name: String,
            vararg additionalDependencies: RustDependency
        ): InlineDependency {
            val module = name
            val filename = "$name.rs"
            // The inline crate is loaded as a dependency on the runtime classpath
            val rustFile = this::class.java.getResource("/inlineable/src/$filename")
            check(rustFile != null) { "Rust file $filename was missing from the resource bundle!" }
            return InlineDependency(name, module, additionalDependencies.toList()) { writer ->
                writer.raw(rustFile.readText())
            }
        }

        fun awsJsonErrors(runtimeConfig: RuntimeConfig) =
            forRustFile("aws_json_errors", CargoDependency.Http, CargoDependency.SmithyTypes(runtimeConfig))

        fun docJson() = forRustFile("doc_json", CargoDependency.Serde)
        fun instantEpoch() = forRustFile("instant_epoch", CargoDependency.Serde)
        fun instantHttpDate() =
            forRustFile("instant_httpdate", CargoDependency.Serde)

        fun instant8601() = forRustFile("instant_iso8601", CargoDependency.Serde)

        fun idempotencyToken() =
            forRustFile("idempotency_token", CargoDependency.FastRand)

        fun blobSerde(runtimeConfig: RuntimeConfig) = forRustFile(
            "blob_serde",
            CargoDependency.Serde,
            CargoDependency.SmithyHttp(runtimeConfig)
        )
    }
}

/**
 * A dependency on an internal or external Cargo Crate
 */
data class CargoDependency(
    override val name: String,
    private val location: DependencyLocation,
    val scope: DependencyScope = Compile,
    private val features: List<String> = listOf()
) : RustDependency(name) {

    override fun version(): String = when (location) {
        is CratesIo -> location.version
        is Local -> "local"
    }

    fun toMap(): Map<String, Any> {
        val attribs = mutableMapOf<String, Any>()
        with(location) {
            when (this) {
                is CratesIo -> attribs["version"] = version
                is Local -> {
                    val fullPath = "$basePath/$name"
                    attribs["path"] = fullPath
                }
            }
        }
        with(features) {
            if (!isEmpty()) {
                attribs["features"] = this
            }
        }
        return attribs
    }

    override fun toString(): String {
        val attribs = mutableListOf<String>()
        with(location) {
            attribs.add(
                when (this) {
                    is CratesIo -> """version = ${version.dq()}"""
                    is Local -> {
                        val fullPath = "$basePath/$name"
                        """path = ${fullPath.dq()}"""
                    }
                }
            )
        }
        with(features) {
            if (!isEmpty()) {
                attribs.add("features = [${joinToString(",") { it.dq() }}]")
            }
        }
        return "$name = { ${attribs.joinToString(",")} }"
    }

    companion object {
<<<<<<< HEAD
        val Bytes: RustDependency = CargoDependency("bytes", CratesIo("1"))
        val Rand: CargoDependency = CargoDependency("rand", CratesIo("0.7"))
=======
        val FastRand = CargoDependency("fastrand", CratesIo("1"))
>>>>>>> cb50262c
        val Http: CargoDependency = CargoDependency("http", CratesIo("0.2"))
        // WIP being refactored
        fun OperationWip(runtimeConfig: RuntimeConfig): CargoDependency = CargoDependency("operationwip", Local(runtimeConfig.relativePath))

        fun SmithyTypes(runtimeConfig: RuntimeConfig) =
            CargoDependency("${runtimeConfig.cratePrefix}-types", Local(runtimeConfig.relativePath))

        fun SmithyHttp(runtimeConfig: RuntimeConfig) = CargoDependency(
            "${runtimeConfig.cratePrefix}-http", Local(runtimeConfig.relativePath)
        )

        fun ProtocolTestHelpers(runtimeConfig: RuntimeConfig) = CargoDependency(
            "protocol-test-helpers", Local(runtimeConfig.relativePath), scope = Dev
        )

        val SerdeJson: CargoDependency =
            CargoDependency("serde_json", CratesIo("1"), features = listOf("float_roundtrip"))
        val Serde = CargoDependency("serde", CratesIo("1"), features = listOf("derive"))
    }
}<|MERGE_RESOLUTION|>--- conflicted
+++ resolved
@@ -157,12 +157,8 @@
     }
 
     companion object {
-<<<<<<< HEAD
         val Bytes: RustDependency = CargoDependency("bytes", CratesIo("1"))
-        val Rand: CargoDependency = CargoDependency("rand", CratesIo("0.7"))
-=======
         val FastRand = CargoDependency("fastrand", CratesIo("1"))
->>>>>>> cb50262c
         val Http: CargoDependency = CargoDependency("http", CratesIo("0.2"))
         // WIP being refactored
         fun OperationWip(runtimeConfig: RuntimeConfig): CargoDependency = CargoDependency("operationwip", Local(runtimeConfig.relativePath))
