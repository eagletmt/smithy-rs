--- conflicted
+++ resolved
@@ -72,8 +72,4 @@
         is RustType.Option -> "${this.name}<${this.value.render()}>"
         is RustType.Box -> "${this.name}<${this.value.render()}>"
         is RustType.Opaque -> this.name
-<<<<<<< HEAD
-}
-=======
-    }
->>>>>>> 1ebc39ad
+}