/*
 * Copyright Amazon.com, Inc. or its affiliates. All Rights Reserved.
 * SPDX-License-Identifier: Apache-2.0.
 */

package software.amazon.smithy.rust.codegen.smithy.generators

import software.amazon.smithy.model.Model
import software.amazon.smithy.model.shapes.MemberShape
import software.amazon.smithy.model.shapes.OperationShape
import software.amazon.smithy.model.shapes.StructureShape
import software.amazon.smithy.rust.codegen.rustlang.RustType
import software.amazon.smithy.rust.codegen.rustlang.RustWriter
import software.amazon.smithy.rust.codegen.rustlang.conditionalBlock
import software.amazon.smithy.rust.codegen.rustlang.docs
import software.amazon.smithy.rust.codegen.rustlang.documentShape
import software.amazon.smithy.rust.codegen.rustlang.render
import software.amazon.smithy.rust.codegen.rustlang.rust
import software.amazon.smithy.rust.codegen.rustlang.rustBlock
import software.amazon.smithy.rust.codegen.rustlang.stripOuter
import software.amazon.smithy.rust.codegen.rustlang.withBlock
import software.amazon.smithy.rust.codegen.smithy.Default
import software.amazon.smithy.rust.codegen.smithy.RuntimeType
import software.amazon.smithy.rust.codegen.smithy.RustSymbolProvider
import software.amazon.smithy.rust.codegen.smithy.defaultValue
import software.amazon.smithy.rust.codegen.smithy.isOptional
import software.amazon.smithy.rust.codegen.smithy.letIf
import software.amazon.smithy.rust.codegen.smithy.makeOptional
import software.amazon.smithy.rust.codegen.smithy.rustType
import software.amazon.smithy.rust.codegen.util.dq
import software.amazon.smithy.rust.codegen.util.inputShape
import software.amazon.smithy.rust.codegen.util.toSnakeCase

fun StructureShape.builderSymbol(symbolProvider: RustSymbolProvider): RuntimeType {
    val symbol = symbolProvider.toSymbol(this)
    return RuntimeType("Builder", null, "${symbol.namespace}::${symbol.name.toSnakeCase()}")
}

class ModelBuilderGenerator(
    model: Model,
    private val symbolProvider: RustSymbolProvider,
    private val shape: StructureShape
) :
    BuilderGenerator(model, symbolProvider, shape) {
    override fun buildFn(implBlockWriter: RustWriter) {
        val fallibleBuilder = StructureGenerator.fallibleBuilder(shape, symbolProvider)
        val returnType = when (fallibleBuilder) {
            true -> "Result<#T, String>"
            false -> "#T"
        }
        val outputSymbol = symbolProvider.toSymbol(shape)
        implBlockWriter.docs("Consumes the builder and constructs a #D", outputSymbol)
        implBlockWriter.rustBlock("pub fn build(self) -> $returnType", outputSymbol) {
            conditionalBlock("Ok(", ")", conditional = fallibleBuilder) {
                // If a wrapper is specified, use the `::new` associated function to construct the wrapper
                coreBuilder(this)
            }
        }
    }
}

class OperationInputBuilderGenerator(
    model: Model,
    private val symbolProvider: RustSymbolProvider,
    private val shape: OperationShape,
    private val plugins: List<OperationCustomization> = listOf()
) : BuilderGenerator(model, symbolProvider, shape.inputShape(model)) {
    private val runtimeConfig = symbolProvider.config().runtimeConfig

    override fun buildFn(implBlockWriter: RustWriter) {
        val fallibleBuilder = StructureGenerator.fallibleBuilder(shape.inputShape(model), symbolProvider)
        val retryType = "()"
        val returnType = "#T<#{T}, $retryType>".letIf(fallibleBuilder) { "Result<$it, String>" }
        val outputSymbol = symbolProvider.toSymbol(shape)
        val operationT = RuntimeType.operation(symbolProvider.config().runtimeConfig)
        val operationModule = RuntimeType.operationModule(symbolProvider.config().runtimeConfig)
        val sdkBody = RuntimeType.sdkBody(symbolProvider.config().runtimeConfig)

        implBlockWriter.docs("Consumes the builder and constructs an Operation<#D>", outputSymbol)
<<<<<<< HEAD
        implBlockWriter.rustBlock("pub fn build(self, _config: &#T::Config) -> $returnType", RuntimeType.Config, RuntimeType.Operation(runtimeConfig), outputSymbol) {
=======
        implBlockWriter.rustBlock("pub fn build(self, _config: &#T::Config) -> $returnType", RuntimeType.Config, operationT, outputSymbol) {
>>>>>>> 86fc5f25
            conditionalBlock("Ok({", "})", conditional = fallibleBuilder) {
                withBlock("let op = #T::new(", ");", outputSymbol) {
                    coreBuilder(this)
                }
                rust(
                    """
                    ##[allow(unused_mut)]
                    let mut request = #T::Request::new(op.build_http_request().map(#T::from));
                """,
<<<<<<< HEAD
                    RuntimeType.OperationModule(runtimeConfig), RuntimeType.SdkBody(runtimeConfig),
                )
                plugins.forEach { it.section(OperationSection.Plugin)(this) }
=======
                    operationModule, sdkBody
                )
>>>>>>> 86fc5f25
                rust(
                    """
                    #T::new(
                        request,
                        op
                    )
                """,
<<<<<<< HEAD
                    RuntimeType.Operation(symbolProvider.config().runtimeConfig)
=======
                    operationT
>>>>>>> 86fc5f25
                )
            }
        }
    }
}

abstract class BuilderGenerator(
    val model: Model,
    private val symbolProvider: RustSymbolProvider,
    private val shape: StructureShape
) {
    private val members: List<MemberShape> = shape.allMembers.values.toList()
    private val structureSymbol = symbolProvider.toSymbol(shape)
    fun render(writer: RustWriter) {
        val symbol = symbolProvider.toSymbol(shape)
        // TODO: figure out exactly what docs we want on a the builder module
        writer.docs("See #D", symbol)
        // check(writer.namespace == shape.builderSymbol(symbolProvider).namespace)
        val segments = shape.builderSymbol(symbolProvider).namespace.split("::")
        writer.withModule(segments.last()) {
            renderBuilder(this)
        }
    }

    fun renderConvenienceMethod(implBlock: RustWriter) {
        val builderSymbol = shape.builderSymbol(symbolProvider)
        implBlock.docs("Creates a new builder-style object to manufacture #D", structureSymbol)
        implBlock.rustBlock("pub fn builder() -> #T", builderSymbol) {
            write("#T::default()", builderSymbol)
        }
    }

    private fun renderBuilder(writer: RustWriter) {
        val builderName = "Builder"

        val symbol = structureSymbol
        writer.docs("A builder for #D", symbol)
        writer.write("##[non_exhaustive]")
        writer.write("##[derive(Debug, Clone, Default)]")
        writer.rustBlock("pub struct $builderName") {
            members.forEach { member ->
                val memberName = symbolProvider.toMemberName(member)
                // All fields in the builder are optional
                val memberSymbol = symbolProvider.toSymbol(member).makeOptional()
                // TODO: should the builder members be public?
                write("$memberName: #T,", memberSymbol)
            }
        }

        fun builderConverter(coreType: RustType) = when (coreType) {
            is RustType.String,
            is RustType.Box -> "inp.into()"
            else -> "inp"
        }

        writer.rustBlock("impl $builderName") {
            members.forEach { member ->
                val memberName = symbolProvider.toMemberName(member)
                // All fields in the builder are optional
                val memberSymbol = symbolProvider.toSymbol(member)
                val outerType = memberSymbol.rustType()
                val coreType = outerType.stripOuter<RustType.Option>()
                val signature = when (coreType) {
                    is RustType.String,
                    is RustType.Box -> "(mut self, inp: impl Into<${coreType.render(true)}>) -> Self"
                    else -> "(mut self, inp: ${coreType.render(true)}) -> Self"
                }
                writer.documentShape(member, model)
                writer.rustBlock("pub fn $memberName$signature") {
                    write("self.$memberName = Some(${builderConverter(coreType)});")
                    write("self")
                }
            }

            buildFn(this)
        }
    }

    abstract fun buildFn(implBlockWriter: RustWriter)

    /**
     * The core builder of the inner type. If the structure requires a fallible builder, this may use `?` to return
     * errors
     * ```rust
     * SomeStruct {
     *    field: builder.field,
     *    field2: builder.field2,
     *    field3: builder.field3.unwrap_or_default()
     *    field4: builder.field4.ok_or("field4 is required when building SomeStruct")?
     * }
     */
    protected fun coreBuilder(writer: RustWriter) {
        writer.rustBlock("#T", structureSymbol) {
            members.forEach { member ->
                val memberName = symbolProvider.toMemberName(member)
                val memberSymbol = symbolProvider.toSymbol(member)
                val errorWhenMissing = "$memberName is required when building ${structureSymbol.name}"
                val default = memberSymbol.defaultValue()
                withBlock("$memberName: self.$memberName", ",") {
                    // Write the modifier
                    when {
                        !memberSymbol.isOptional() && default == Default.RustDefault -> write(".unwrap_or_default()")
                        !memberSymbol.isOptional() -> write(".ok_or(${errorWhenMissing.dq()})?")
                        memberSymbol.isOptional() && default is Default.Custom -> {
                            withBlock(".or_else(||Some(", "))") { default.render(this) }
                        }
                    }
                }
            }
        }
    }
}<|MERGE_RESOLUTION|>--- conflicted
+++ resolved
@@ -77,11 +77,12 @@
         val sdkBody = RuntimeType.sdkBody(symbolProvider.config().runtimeConfig)
 
         implBlockWriter.docs("Consumes the builder and constructs an Operation<#D>", outputSymbol)
-<<<<<<< HEAD
-        implBlockWriter.rustBlock("pub fn build(self, _config: &#T::Config) -> $returnType", RuntimeType.Config, RuntimeType.Operation(runtimeConfig), outputSymbol) {
-=======
-        implBlockWriter.rustBlock("pub fn build(self, _config: &#T::Config) -> $returnType", RuntimeType.Config, operationT, outputSymbol) {
->>>>>>> 86fc5f25
+        implBlockWriter.rustBlock(
+            "pub fn build(self, _config: &#T::Config) -> $returnType",
+            RuntimeType.Config,
+            RuntimeType.operation(runtimeConfig),
+            outputSymbol
+        ) {
             conditionalBlock("Ok({", "})", conditional = fallibleBuilder) {
                 withBlock("let op = #T::new(", ");", outputSymbol) {
                     coreBuilder(this)
@@ -91,14 +92,9 @@
                     ##[allow(unused_mut)]
                     let mut request = #T::Request::new(op.build_http_request().map(#T::from));
                 """,
-<<<<<<< HEAD
-                    RuntimeType.OperationModule(runtimeConfig), RuntimeType.SdkBody(runtimeConfig),
+                    RuntimeType.operationModule(runtimeConfig), RuntimeType.sdkBody(runtimeConfig),
                 )
                 plugins.forEach { it.section(OperationSection.Plugin)(this) }
-=======
-                    operationModule, sdkBody
-                )
->>>>>>> 86fc5f25
                 rust(
                     """
                     #T::new(
@@ -106,11 +102,7 @@
                         op
                     )
                 """,
-<<<<<<< HEAD
-                    RuntimeType.Operation(symbolProvider.config().runtimeConfig)
-=======
                     operationT
->>>>>>> 86fc5f25
                 )
             }
         }
