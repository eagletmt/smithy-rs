--- conflicted
+++ resolved
@@ -68,11 +68,7 @@
 
     override fun toBodyImpl(implBlockWriter: RustWriter, inputShape: StructureShape, inputBody: StructureShape?) {
         bodyBuilderFun(implBlockWriter) {
-<<<<<<< HEAD
-            rust(""""body not supported".into()""")
-=======
             rust(""""body not generated yet".into()""")
->>>>>>> 86fc5f25
         }
     }
 
