package software.amazon.smithy.rust.codegen.smithy.generators

import org.junit.jupiter.api.Test
import software.amazon.smithy.model.node.Node
import software.amazon.smithy.model.node.StringNode
import software.amazon.smithy.model.shapes.BlobShape
import software.amazon.smithy.model.shapes.ShapeId
import software.amazon.smithy.model.shapes.StructureShape
import software.amazon.smithy.model.shapes.UnionShape
import software.amazon.smithy.rust.codegen.lang.RustWriter
import software.amazon.smithy.rust.codegen.lang.rust
import software.amazon.smithy.rust.codegen.lang.rustBlock
import software.amazon.smithy.rust.codegen.lang.withBlock
import software.amazon.smithy.rust.codegen.smithy.transformers.RecursiveShapeBoxer
import software.amazon.smithy.rust.codegen.util.dq
import software.amazon.smithy.rust.codegen.util.lookup
import software.amazon.smithy.rust.testutil.TestRuntimeConfig
import software.amazon.smithy.rust.testutil.asSmithy
import software.amazon.smithy.rust.testutil.compileAndTest
import software.amazon.smithy.rust.testutil.testSymbolProvider

class InstantiatorTest {
    private val model = """
        namespace com.test
        @documentation("this documents the shape")
        structure MyStruct {
           foo: String,
           @documentation("This *is* documentation about the member.")
           bar: PrimitiveInteger,
           baz: Integer,
           ts: Timestamp,
           byteValue: Byte
        }

        list MyList {
            member: String
        }

        @sparse
        list MySparseList {
            member: String
        }

        union MyUnion {
            stringVariant: String,
            numVariant: Integer
        }

        structure Inner {
            map: NestedMap
        }

        map NestedMap {
            key: String,
            value: Inner
        }

        structure WithBox {
            member: WithBox,
            value: Integer
        }

        structure HasIdempotentMember {
            @idempotencyToken
            tok: String,
            otherMember: Integer
        }
        """.asSmithy().let { RecursiveShapeBoxer.transform(it) }

    private val symbolProvider = testSymbolProvider(model)
    private val runtimeConfig = TestRuntimeConfig

    // TODO: test of recursive structures when supported

    @Test
    fun `generate unions`() {
        val union = model.lookup<UnionShape>("com.test#MyUnion")
        val sut = Instantiator(symbolProvider, model, runtimeConfig)
        val data = Node.parse(
            """{
            "stringVariant": "ok!"
        }"""
        )
        val writer = RustWriter.forModule("model")
        UnionGenerator(model, symbolProvider, writer, union).render()
        writer.write("#[test]")
        writer.rustBlock("fn inst()") {
            writer.withBlock("let result = ", ";") {
                sut.render(this, union, data)
            }
            writer.write("assert_eq!(result, MyUnion::StringVariant(\"ok!\".to_string()));")
        }
    }

    @Test
    fun `generate struct builders`() {
        val structure = model.lookup<StructureShape>("com.test#MyStruct")
        val sut = Instantiator(symbolProvider, model, runtimeConfig)
        val data = Node.parse(
            """ {
            "bar": 10,
            "foo": "hello"
        }
            """.trimIndent()
        )
        val writer = RustWriter.forModule("model")
        val structureGenerator = StructureGenerator(model, symbolProvider, writer, structure)
        structureGenerator.render()
        writer.write("#[test]")
        writer.rustBlock("fn inst()") {
            writer.withBlock("let result = ", ";") {
                sut.render(this, structure, data)
            }
            writer.write("assert_eq!(result.bar, 10);")
            writer.write("assert_eq!(result.foo.unwrap(), \"hello\");")
        }
        writer.compileAndTest()
    }

    @Test
    fun `generate builders for boxed structs`() {
        val structure = model.lookup<StructureShape>("com.test#WithBox")
        val sut = Instantiator(symbolProvider, model, runtimeConfig)
        val data = Node.parse(
            """ {
                "member": {
                    "member": { }
                }, "value": 10
            }
            """.trimIndent()
        )
        val writer = RustWriter.forModule("model")
        val structureGenerator = StructureGenerator(model, symbolProvider, writer, structure)
        structureGenerator.render()
        writer.write("#[test]")
        writer.rustBlock("fn inst()") {
            withBlock("let result = ", ";") {
                sut.render(this, structure, data)
            }
            rust(
                """
                assert_eq!(result, WithBox {
                    value: Some(10),
                    member: Some(Box::new(WithBox {
                        value: None,
                        member: Some(Box::new(WithBox { value: None, member: None })),
                    }))
                });
            """
            )
        }
        writer.compileAndTest()
    }

    @Test
    fun `generate lists`() {
        val data = Node.parse(
            """ [
            "bar",
            "foo"
        ]
        """
        )
        val writer = RustWriter.forModule("lib")
        val sut = Instantiator(symbolProvider, model, runtimeConfig)
        writer.write("#[test]")
        writer.rustBlock("fn inst()") {
            writer.withBlock("let result = ", ";") {
                sut.render(writer, model.lookup("com.test#MyList"), data)
            }
            writer.write("""assert_eq!(result, vec!["bar".to_string(), "foo".to_string()]);""")
        }
        writer.compileAndTest()
    }

    @Test
    fun `generate sparse lists`() {
        val data = Node.parse(
            """ [
            "bar",
            "foo",
            null
        ]
        """
        )
        val writer = RustWriter.forModule("lib")
        val sut = Instantiator(symbolProvider, model, runtimeConfig)
        writer.write("#[test]")
        writer.rustBlock("fn inst()") {
            writer.withBlock("let result = ", ";") {
                sut.render(writer, model.lookup("com.test#MySparseList"), data)
            }
            writer.write("""assert_eq!(result, vec![Some("bar".to_string()), Some("foo".to_string()), None]);""")
        }
        writer.compileAndTest()
    }

    @Test
    fun `generate maps of maps`() {
        val data = Node.parse(
            """{
            "k1": { "map": {} },
            "k2": { "map": { "k3": {} } },
            "k3": { }
        }
        """
        )
        val writer = RustWriter.forModule("model")
        val sut = Instantiator(symbolProvider, model, runtimeConfig)
        val structureGenerator = StructureGenerator(model, symbolProvider, writer, model.lookup("com.test#Inner"))
        structureGenerator.render()
        writer.write("#[test]")
        writer.rustBlock("fn inst()") {
            writer.withBlock("let result = ", ";") {
                sut.render(writer, model.lookup("com.test#NestedMap"), data)
            }
            writer.write(
                """
                assert_eq!(result.len(), 3);
                assert_eq!(result.get("k1").unwrap().map.as_ref().unwrap().len(), 0);
                assert_eq!(result.get("k2").unwrap().map.as_ref().unwrap().len(), 1);
                assert_eq!(result.get("k3").unwrap().map, None);
            """
            )
        }
        writer.compileAndTest(clippy = true)
    }

    @Test
    fun `blob inputs are binary data`() {
        // "Parameter values that contain binary data MUST be defined using values
        // that can be represented in plain text (for example, use "foo" and not "Zm9vCg==")."
        val writer = RustWriter.forModule("lib")
        val sut = Instantiator(symbolProvider, model, runtimeConfig)
        writer.write("#[test]")
        writer.rustBlock("fn test_blob()") {
            withBlock("let blob = ", ";") {
                sut.render(
<<<<<<< HEAD
                    StringNode.parse("foo".dq()),
                    BlobShape.builder().id(ShapeId.from("com.example#Blob")).build(),
                    this
=======
                    this,
                    BlobShape.builder().id(ShapeId.from("com.example#Blob")).build(),
                    StringNode.parse("foo".dq())
>>>>>>> 9609cc3a
                )
            }
            write("assert_eq!(std::str::from_utf8(blob.as_ref()).unwrap(), \"foo\");")
        }
        writer.compileAndTest()
    }

    @Test
    fun `set idempotency tokens when unset`() {
        val structure = model.lookup<StructureShape>("com.test#HasIdempotentMember")
        val sut = Instantiator(symbolProvider, model, runtimeConfig)
        val data = Node.objectNode()
        val writer = RustWriter.forModule("model")
        val structureGenerator = StructureGenerator(model, symbolProvider, writer, structure)
        structureGenerator.render()
        writer.write("#[test]")
        writer.rustBlock("fn inst()") {
            withBlock("let result = ", ";") {
                sut.render(data, structure, this)
            }
            rust(
                """
                assert_eq!(result, HasIdempotentMember {
                    tok: Some("00000000-0000-4000-8000-000000000000".to_string()),
                    other_member: None
                });"""
            )
        }
        writer.compileAndTest()
    }
}<|MERGE_RESOLUTION|>--- conflicted
+++ resolved
@@ -236,15 +236,9 @@
         writer.rustBlock("fn test_blob()") {
             withBlock("let blob = ", ";") {
                 sut.render(
-<<<<<<< HEAD
-                    StringNode.parse("foo".dq()),
-                    BlobShape.builder().id(ShapeId.from("com.example#Blob")).build(),
-                    this
-=======
                     this,
                     BlobShape.builder().id(ShapeId.from("com.example#Blob")).build(),
                     StringNode.parse("foo".dq())
->>>>>>> 9609cc3a
                 )
             }
             write("assert_eq!(std::str::from_utf8(blob.as_ref()).unwrap(), \"foo\");")
@@ -263,7 +257,7 @@
         writer.write("#[test]")
         writer.rustBlock("fn inst()") {
             withBlock("let result = ", ";") {
-                sut.render(data, structure, this)
+                sut.render(this, structure, data)
             }
             rust(
                 """
