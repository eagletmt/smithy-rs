/*
 * Copyright Amazon.com, Inc. or its affiliates. All Rights Reserved.
 * SPDX-License-Identifier: Apache-2.0.
 */

package software.amazon.smithy.rustsdk

import software.amazon.smithy.rust.codegen.smithy.customize.CombinedCodegenDecorator

val DECORATORS = listOf(
    CredentialsProviderDecorator(),
    RegionDecorator(),
<<<<<<< HEAD
    AwsEndpointDecorator()
=======
    AwsEndpointDecorator(),
    UserAgentDecorator(),
    SigV4SigningDecorator(),
    RetryPolicyDecorator(),
    IntegrationTestDecorator()
>>>>>>> d364e694
)

class AwsCodegenDecorator : CombinedCodegenDecorator(DECORATORS) {
    override val name: String = "AwsSdkCodegenDecorator"
    override val order: Byte = -1
}<|MERGE_RESOLUTION|>--- conflicted
+++ resolved
@@ -10,15 +10,11 @@
 val DECORATORS = listOf(
     CredentialsProviderDecorator(),
     RegionDecorator(),
-<<<<<<< HEAD
-    AwsEndpointDecorator()
-=======
     AwsEndpointDecorator(),
     UserAgentDecorator(),
     SigV4SigningDecorator(),
     RetryPolicyDecorator(),
     IntegrationTestDecorator()
->>>>>>> d364e694
 )
 
 class AwsCodegenDecorator : CombinedCodegenDecorator(DECORATORS) {
